--- conflicted
+++ resolved
@@ -42,11 +42,6 @@
 public class DataFetcherHandlerMethod extends DataFetcherHandlerMethodSupport {
 
 	private final BiConsumer<Object, Object[]> validationHelper;
-<<<<<<< HEAD
-=======
-
-	private final ParameterNameDiscoverer parameterNameDiscoverer = new DefaultParameterNameDiscoverer();
->>>>>>> 2a54ef48
 
 	private final boolean subscription;
 
@@ -66,12 +61,7 @@
 
 		super(handlerMethod, resolvers, executor);
 		Assert.isTrue(!resolvers.getResolvers().isEmpty(), "No argument resolvers");
-<<<<<<< HEAD
-		this.validationHelper = (validationHelper != null ? validationHelper : (controller, args) -> {});
-=======
-		this.resolvers = resolvers;
 		this.validationHelper = (validationHelper != null) ? validationHelper : (controller, args) -> { };
->>>>>>> 2a54ef48
 		this.subscription = subscription;
 	}
 
@@ -98,8 +88,8 @@
 	/**
 	 * Variant of {@link #invoke(DataFetchingEnvironment)} that also accepts
 	 * "given" arguments, which are matched by type.
-	 * @param environment  the data fetching environment for this operation
-	 * @param providedArgs the argument values to be used directly
+	 * @param environment the data fetching environment
+	 * @param providedArgs additional arguments to be matched by their type
 	 * @since 1.2.0
 	 */
 	@Nullable
