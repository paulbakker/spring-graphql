/*
 * Copyright 2002-2024 the original author or authors.
 *
 * Licensed under the Apache License, Version 2.0 (the "License");
 * you may not use this file except in compliance with the License.
 * You may obtain a copy of the License at
 *
 *      https://www.apache.org/licenses/LICENSE-2.0
 *
 * Unless required by applicable law or agreed to in writing, software
 * distributed under the License is distributed on an "AS IS" BASIS,
 * WITHOUT WARRANTIES OR CONDITIONS OF ANY KIND, either express or implied.
 * See the License for the specific language governing permissions and
 * limitations under the License.
 */

package org.springframework.graphql.client;

import java.util.Collections;
import java.util.List;
import java.util.Map;

import org.springframework.core.ParameterizedTypeReference;
import org.springframework.core.ResolvableType;
import org.springframework.core.codec.Decoder;
import org.springframework.core.codec.Encoder;
import org.springframework.core.io.buffer.DataBuffer;
import org.springframework.core.io.buffer.DataBufferFactory;
import org.springframework.core.io.buffer.DefaultDataBufferFactory;
import org.springframework.graphql.ResponseError;
import org.springframework.graphql.ResponseField;
import org.springframework.lang.Nullable;
import org.springframework.util.MimeType;
import org.springframework.util.MimeTypeUtils;


/**
 * Default implementation of {@link ClientResponseField} that wraps the
 * field from {@link org.springframework.graphql.GraphQlResponse} and adds
 * support for decoding.
 *
 * @author Rossen Stoyanchev
 */
final class DefaultClientResponseField implements ClientResponseField {

	private final DefaultClientGraphQlResponse response;

	private final ResponseField field;


	DefaultClientResponseField(DefaultClientGraphQlResponse response, ResponseField field) {
		this.response = response;
		this.field = field;
	}


<<<<<<< HEAD
=======
	@SuppressWarnings("removal")
	@Override
	public boolean hasValue() {
		return (this.field.getValue() != null);
	}

>>>>>>> 2a54ef48
	@Override
	public String getPath() {
		return this.field.getPath();
	}

	@Override
	public List<Object> getParsedPath() {
		return this.field.getParsedPath();
	}

	@Override
	public <T> T getValue() {
		return this.field.getValue();
	}

<<<<<<< HEAD
=======
	@SuppressWarnings("removal")
	@Override
	public ResponseError getError() {
		return this.field.getError();
	}

>>>>>>> 2a54ef48
	@Override
	public List<ResponseError> getErrors() {
		return this.field.getErrors();
	}

	@Override
	public <D> D toEntity(Class<D> entityType) {
		return toEntity(ResolvableType.forType(entityType));
	}

	@Override
	public <D> D toEntity(ParameterizedTypeReference<D> entityType) {
		return toEntity(ResolvableType.forType(entityType));
	}

	@Override
	public <D> List<D> toEntityList(Class<D> elementType) {
		List<D> list = toEntity(ResolvableType.forClassWithGenerics(List.class, elementType));
		return (list != null) ? list : Collections.emptyList();
	}

	@Override
	public <D> List<D> toEntityList(ParameterizedTypeReference<D> elementType) {
		List<D> list = toEntity(ResolvableType.forClassWithGenerics(List.class, ResolvableType.forType(elementType)));
		return (list != null) ? list : Collections.emptyList();
	}

		@SuppressWarnings("unchecked")
		@Nullable
	private <T> T toEntity(ResolvableType targetType) {
		if (getValue() == null) {
			if (this.response.isValid() && getErrors().isEmpty()) {
				return null;
			}
			throw new FieldAccessException(this.response.getRequest(), this.response, this);
		}

		DataBufferFactory bufferFactory = DefaultDataBufferFactory.sharedInstance;
		MimeType mimeType = MimeTypeUtils.APPLICATION_JSON;
		Map<String, Object> hints = Collections.emptyMap();

		DataBuffer buffer = ((Encoder<T>) this.response.getEncoder()).encodeValue(
				(T) getValue(), bufferFactory, ResolvableType.forInstance(getValue()), mimeType, hints);

		return ((Decoder<T>) this.response.getDecoder()).decode(buffer, targetType, mimeType, hints);
	}

}<|MERGE_RESOLUTION|>--- conflicted
+++ resolved
@@ -54,15 +54,6 @@
 	}
 
 
-<<<<<<< HEAD
-=======
-	@SuppressWarnings("removal")
-	@Override
-	public boolean hasValue() {
-		return (this.field.getValue() != null);
-	}
-
->>>>>>> 2a54ef48
 	@Override
 	public String getPath() {
 		return this.field.getPath();
@@ -78,15 +69,6 @@
 		return this.field.getValue();
 	}
 
-<<<<<<< HEAD
-=======
-	@SuppressWarnings("removal")
-	@Override
-	public ResponseError getError() {
-		return this.field.getError();
-	}
-
->>>>>>> 2a54ef48
 	@Override
 	public List<ResponseError> getErrors() {
 		return this.field.getErrors();
