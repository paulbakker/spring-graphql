--- conflicted
+++ resolved
@@ -91,13 +91,8 @@
 
 
 	/**
-<<<<<<< HEAD
 	 * Base builder for creating and initializing a {@link GraphQlClient}.
-	 * @since 1.3
-=======
-	 * Defines a builder for creating {@link GraphQlClient} instances.
-	 * @param <B> the client builder type
->>>>>>> 2a54ef48
+	 * @param <B> the type of builder
 	 */
 	interface BaseBuilder<B extends BaseBuilder<B>> {
 
@@ -107,6 +102,7 @@
 		 * <p>By default, this is set to {@link ResourceDocumentSource} with
 		 * classpath location {@code "graphql-documents/"} and
 		 * {@link ResourceDocumentSource#FILE_EXTENSIONS} as extensions.
+		 * @param contentLoader the strategy for resolving documents by their names
 		 */
 		B documentSource(DocumentSource contentLoader);
 
@@ -132,7 +128,7 @@
 	/**
 	 * Builder to create a {@link GraphQlClient} instance with a
 	 * synchronous execution chain and transport.
-	 * @since 1.3
+	 * @param <B> the type of builder
 	 * @see SyncGraphQlTransport
 	 */
 	interface SyncBuilder<B extends SyncBuilder<B>> extends BaseBuilder<B> {
@@ -154,19 +150,10 @@
 		B interceptors(Consumer<List<SyncGraphQlClientInterceptor>> interceptorsConsumer);
 
 		/**
-<<<<<<< HEAD
 		 * The scheduler to use for non-blocking execution with
 		 * {@link RequestSpec#execute()} and {@link RequestSpec#retrieve(String)}.
 		 * <p>By default this is set to {@link Schedulers#boundedElastic()}.
 		 * @param scheduler the scheduler
-=======
-		 * Configure a {@link DocumentSource} for use with
-		 * {@link #documentName(String)} for resolving a document by name.
-		 * <p>By default, this is set to {@link ResourceDocumentSource} with
-		 * classpath location {@code "graphql-documents/"} and
-		 * {@link ResourceDocumentSource#FILE_EXTENSIONS} as extensions.
-		 * @param contentLoader the document source
->>>>>>> 2a54ef48
 		 */
 		B scheduler(Scheduler scheduler);
 	}
@@ -175,6 +162,7 @@
 	/**
 	 * Builder to create a {@link GraphQlClient} with a non-blocking execution
 	 * chain and transport.
+	 * @param <B> the type of builder
 	 */
 	interface Builder<B extends Builder<B>> extends BaseBuilder<B> {
 
@@ -264,6 +252,7 @@
 		 * <pre>
 		 * client.document("..").executeSync()
 		 * </pre>
+		 * @param path the field path
 		 * @return a spec with decoding options
 		 * @throws FieldAccessException if the field has any field errors,
 		 * including errors at, above or below the field path.
@@ -336,12 +325,12 @@
 
 	/**
 	 * Declares options to decode a field in a single response.
-	 * @since 1.3
 	 */
 	interface RetrieveSyncSpec {
 
 		/**
 		 * Decode the field to an entity of the given type.
+		 * @param <D> the type to convert to
 		 * @param entityType the type to convert to
 		 * @return the entity or null if the field is {@code null} and has no errors.
 		 * @throws FieldAccessException in case of {@link ResponseField field
@@ -353,18 +342,23 @@
 
 		/**
 		 * Variant of {@link #toEntity(Class)} with a {@link ParameterizedTypeReference}.
+		 * @param <D> the type to convert to
+		 * @param entityType the type to convert to
 		 */
 		@Nullable
 		<D> D toEntity(ParameterizedTypeReference<D> entityType);
 
 		/**
 		 * Variant of {@link #toEntity(Class)} to decode to a List of entities.
+		 * @param <D> the type to convert to
 		 * @param elementType the type of elements in the list
 		 */
 		<D> List<D> toEntityList(Class<D> elementType);
 
 		/**
 		 * Variant of {@link #toEntityList(Class)} with a {@link ParameterizedTypeReference}.
+		 * @param <D> the type to convert to
+		 * @param elementType the type of elements in the list
 		 */
 		<D> List<D> toEntityList(ParameterizedTypeReference<D> elementType);
 
@@ -378,7 +372,7 @@
 
 		/**
 		 * Decode the field to an entity of the given type.
-		 * @param <D> the entity type
+		 * @param <D> the type to convert to
 		 * @param entityType the type to convert to
 		 * @return {@code Mono} with the decoded entity; completes with
 		 * {@link FieldAccessException} in case of {@link ResponseField field
@@ -397,19 +391,15 @@
 
 		/**
 		 * Variant of {@link #toEntity(Class)} to decode to a List of entities.
-		 * @param <D> the entity type
+		 * @param <D> the type to convert to
 		 * @param elementType the type of elements in the list
 		 */
 		<D> Mono<List<D>> toEntityList(Class<D> elementType);
 
 		/**
-<<<<<<< HEAD
 		 * Variant of {@link #toEntityList(Class)} with a {@link ParameterizedTypeReference}.
-=======
-		 * Variant of {@link #toEntity(Class)} to decode to a List of entities.
-		 * @param <D> the entity type
+		 * @param <D> the type to convert to
 		 * @param elementType the type of elements in the list
->>>>>>> 2a54ef48
 		 */
 		<D> Mono<List<D>> toEntityList(ParameterizedTypeReference<D> elementType);
 
@@ -423,7 +413,7 @@
 
 		/**
 		 * Decode the field to an entity of the given type.
-		 * @param <D> the entity type
+		 * @param <D> the type to convert to
 		 * @param entityType the type to convert to
 		 * @return {@code Mono} with the decoded entity; completes with
 		 * {@link FieldAccessException} in case of {@link ResponseField field
@@ -435,22 +425,22 @@
 
 		/**
 		 * Variant of {@link #toEntity(Class)} with a {@link ParameterizedTypeReference}.
-		 * @param <D> the entity type
+		 * @param <D> the type to convert to
 		 * @param entityType the type to convert to
 		 */
 		<D> Flux<D> toEntity(ParameterizedTypeReference<D> entityType);
 
 		/**
 		 * Variant of {@link #toEntity(Class)} to decode each response to a List of entities.
-		 * @param <D> the entity type
+		 * @param <D> the type to convert to
 		 * @param elementType the type of elements in the list
 		 */
 		<D> Flux<List<D>> toEntityList(Class<D> elementType);
 
 		/**
 		 * Variant of {@link #toEntity(Class)} to decode each response to a List of entities.
-		 * @param <D> the entity type
-		 * @param elementType the type of elements in the list
+		 * @param <D> the type to convert to
+		 *           @param elementType the type of elements in the list
 		 */
 		<D> Flux<List<D>> toEntityList(ParameterizedTypeReference<D> elementType);
 
