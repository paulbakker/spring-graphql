--- conflicted
+++ resolved
@@ -39,7 +39,7 @@
 
 	/**
 	 * Base builder for GraphQL clients over a Web transport.
-	 * @param <B> the builder type
+	 * @param <B> the type of builder
 	 */
 	interface Builder<B extends Builder<B>> extends GraphQlClient.Builder<B> {
 
@@ -70,15 +70,10 @@
 		B headers(Consumer<HttpHeaders> headersConsumer);
 
 		/**
-<<<<<<< HEAD
 		 * Configure JSON encoders and decoders for use in the
 		 * {@link org.springframework.graphql.GraphQlResponse} to convert response
 		 * data to higher level objects.
-=======
-		 * Configure the underlying {@code CodecConfigurer} to use for all JSON
-		 * encoding and decoding needs.
-		 * @param codecsConsumer a consumer that configures the {@code CodecConfigurer}
->>>>>>> 2a54ef48
+		 * @param codecsConsumer a callback that customizes the configured codecs
 		 */
 		B codecConfigurer(Consumer<CodecConfigurer> codecsConsumer);
 
